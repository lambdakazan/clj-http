--- conflicted
+++ resolved
@@ -198,17 +198,13 @@
 (defn ^javax.net.ssl.HostnameVerifier hostname-verifier []
   (BrowserCompatHostnameVerifier.))
 
-<<<<<<< HEAD
-(defn ^org.apache.http.config.Registry registry-builder []
-=======
-(defn insecure-registry-builder []
->>>>>>> d253a4ff
+(defn ^org.apache.http.config.Registry insecure-registry-builder []
   (-> (RegistryBuilder/create)
       (.register "http" PlainConnectionSocketFactory/INSTANCE)
       (.register "https" insecure-socket-factory)
       (.build)))
 
-(defn registry-builder [{:keys [insecure?] :as opts}]
+(defn ^org.apache.http.config.Registry registry-builder [{:keys [insecure?] :as opts}]
   (-> (RegistryBuilder/create)
       (.register "http" PlainConnectionSocketFactory/INSTANCE)
       (.register "https"
